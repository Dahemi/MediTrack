--- conflicted
+++ resolved
@@ -26,15 +26,11 @@
         {/* User Routes */}
         <Route path="/user/home" element={<HomePage />} />
         <Route path="/appointment/create" element={<CreateAppointment />} />
-<<<<<<< HEAD
-        <Route path="/appointment/confirmation" element={<AppointmentConfirmation />} />
-        <Route path="/doctorsdir" element={<DoctorsDirectory />} />
-=======
         <Route
           path="/appointment/confirmation"
           element={<AppointmentConfirmation />}
         />
->>>>>>> 9c5a7408
+        <Route path="/doctorsdir" element={<DoctorsDirectory />} />
       </Routes>
     </Router>
   );
