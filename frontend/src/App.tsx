import React from "react";
import { BrowserRouter as Router, Routes, Route } from "react-router-dom";
import HomePage from "./components/Home";
import Register from "./pages/Register";
import Login from "./pages/Login";
import Verify from "./pages/Verify";
import CreateAppointment from "./components/user/CreateAppointment";
import AppointmentConfirmation from "./components/user/AppointmentConfirmation";
import AdminDashboard from "./components/admin/AdminDashboard";
import "./App.css";
import DoctorManagement from "./pages/DoctorManagement";
import DoctorsDirectory from "./pages/DoctorsDirectory";

function App() {
  return (
    <Router>
      <Routes>
        {/* Admin Routes */}
        <Route path="/" element={<HomePage />} />
        <Route path="/register" element={<Register />} />
        <Route path="/login" element={<Login />} />
        <Route path="/verify/:token" element={<Verify />} />
<<<<<<< HEAD
        <Route path="/doctors" element={<DoctorManagement />} />
        <Route path="/doctorsdir" element={<DoctorsDirectory />} />
=======
        <Route path="/admin/*" element={<AdminDashboard />} />

        {/* User Routes */}
        <Route path="/user/home" element={<HomePage />} />
        <Route path="/appointment/create" element={<CreateAppointment />} />
        <Route path="/appointment/confirmation" element={<AppointmentConfirmation />} />
>>>>>>> 67889443
      </Routes>
    </Router>
  );
}

export default App;<|MERGE_RESOLUTION|>--- conflicted
+++ resolved
@@ -20,17 +20,14 @@
         <Route path="/register" element={<Register />} />
         <Route path="/login" element={<Login />} />
         <Route path="/verify/:token" element={<Verify />} />
-<<<<<<< HEAD
         <Route path="/doctors" element={<DoctorManagement />} />
         <Route path="/doctorsdir" element={<DoctorsDirectory />} />
-=======
         <Route path="/admin/*" element={<AdminDashboard />} />
 
         {/* User Routes */}
         <Route path="/user/home" element={<HomePage />} />
         <Route path="/appointment/create" element={<CreateAppointment />} />
         <Route path="/appointment/confirmation" element={<AppointmentConfirmation />} />
->>>>>>> 67889443
       </Routes>
     </Router>
   );
