--- conflicted
+++ resolved
@@ -11,11 +11,8 @@
 import "./App.css";
 import DoctorManagement from "./pages/admin/DoctorManagement";
 import DoctorsDirectory from "./pages/user/DoctorsDirectory";
-<<<<<<< HEAD
 import DoctorDashboard from "./pages/doctor/DoctorDashboard";
-=======
 import AvailableSlots from "./pages/user/AvailableSlots";
->>>>>>> e8389c0c
 
 function App() {
   return (
@@ -30,7 +27,14 @@
           <Route path="/doctors" element={<DoctorManagement />} />
           <Route path="/admin/*" element={<AdminDashboard />} />
 
-<<<<<<< HEAD
+          {/* Admin Routes */}
+          <Route path="/" element={<HomePage />} />
+          <Route path="/register" element={<Register />} />
+          <Route path="/login" element={<Login />} />
+          <Route path="/verify/:token" element={<Verify />} />
+          <Route path="/doctors" element={<DoctorManagement />} />
+          <Route path="/admin/*" element={<AdminDashboard />} />
+
           {/* User Routes */}
           <Route path="/user/home" element={<HomePage />} />
           <Route path="/appointment/create" element={<CreateAppointment />} />
@@ -39,24 +43,11 @@
             element={<AppointmentConfirmation />}
           />
           <Route path="/doctorsdir" element={<DoctorsDirectory />} />
-          {/* Doctor Routes */}
+          <Route path="/doctors/:id/slots" element={<AvailableSlots />} />
           <Route path="/doctor/dashboard" element={<DoctorDashboard />} />
         </Routes>
       </Router>
     </AuthProvider>
-=======
-        {/* User Routes */}
-        <Route path="/user/home" element={<HomePage />} />
-        <Route path="/appointment/create" element={<CreateAppointment />} />
-        <Route
-          path="/appointment/confirmation"
-          element={<AppointmentConfirmation />}
-        />
-        <Route path="/doctorsdir" element={<DoctorsDirectory />} />
-        <Route path="/doctors/:id/slots" element={<AvailableSlots />} />
-      </Routes>
-    </Router>
->>>>>>> e8389c0c
   );
 }
 
