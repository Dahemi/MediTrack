--- conflicted
+++ resolved
@@ -1,12 +1,6 @@
-<<<<<<< HEAD
-import React, { useEffect, useState } from 'react';
-import { useParams, Link } from 'react-router-dom';
-import { verifyPatient } from '../../services/api';
-=======
 import React, { useEffect, useState } from "react";
 import { useParams, Link } from "react-router-dom";
 import { verifyPatient } from "../../services/api";
->>>>>>> 9c5a7408
 
 const Verify: React.FC = () => {
   const { token } = useParams<{ token: string }>();
