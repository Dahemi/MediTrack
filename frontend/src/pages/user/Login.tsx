import React, { useState } from "react";
import { Formik, Form, Field, ErrorMessage } from "formik";
import * as Yup from "yup";
import {
  loginPatient,
<<<<<<< HEAD
  resendVerification
=======
  resendVerification,
  type LoginData,
>>>>>>> 9c5a7408
} from "../../services/api";
import { Link } from "react-router-dom";

// Validation schema
const validationSchema = Yup.object({
  email: Yup.string()
    .email("Please enter a valid email address")
    .required("Email is required"),
  password: Yup.string()
    .min(6, "Password must be at least 6 characters")
    .required("Password is required"),
});

type LoginData = {
  email: string;
  password: string;
};

const Login: React.FC = () => {
  const [isSubmitting, setIsSubmitting] = useState(false);
  const [isResendingVerification, setIsResendingVerification] = useState(false);
  const [submitStatus, setSubmitStatus] = useState<{
    type: "success" | "error" | "verification" | null;
    message: string;
    email?: string;
  }>({ type: null, message: "" });

  const initialValues = {
    email: "",
    password: "",
  };

  const handleSubmit = async (values: LoginData) => {
    setIsSubmitting(true);
    setSubmitStatus({ type: null, message: "" });

    try {
      const response = await loginPatient(values);

      setSubmitStatus({
        type: "success",
        message: `Welcome back, ${response.data?.patient?.name}! Login successful.`,
      });
    } catch (error: any) {
      if (error.message?.includes("verify your email")) {
        setSubmitStatus({
          type: "verification",
          message: error.message,
          email: values.email,
        });
      } else {
        setSubmitStatus({
          type: "error",
          message:
            error.message || "Login failed. Please check your credentials.",
        });
      }
    } finally {
      setIsSubmitting(false);
    }
  };

  const handleResendVerification = async () => {
    if (!submitStatus.email) return;

    setIsResendingVerification(true);
    try {
      await resendVerification(submitStatus.email);
      setSubmitStatus({
        type: "success",
        message: "Verification email sent! Please check your inbox.",
      });
    } catch (error: any) {
      setSubmitStatus({
        type: "error",
        message: error.message || "Failed to resend verification email.",
      });
    } finally {
      setIsResendingVerification(false);
    }
  };

  return (
    <div className="min-h-screen bg-gradient-to-br from-blue-50 via-white to-teal-50 flex items-center justify-center py-12 px-4 sm:px-6 lg:px-8">
      <div className="max-w-md w-full space-y-8">
        {/* Header */}
        <div className="text-center">
          <div className="flex justify-center mb-4">
            <div className="relative">
              <div className="w-12 h-12 bg-blue-600 rounded-lg flex items-center justify-center">
                <span className="text-white font-bold text-xl">M</span>
              </div>
              <div className="absolute -top-1 -right-1 w-4 h-4 bg-teal-500 rounded-full"></div>
            </div>
          </div>
          <h2 className="text-3xl font-bold text-gray-900">Welcome Back</h2>
          <p className="mt-2 text-sm text-gray-600">
            Sign in to your MediTrack account
          </p>
        </div>

        {/* Login Form */}
        <div className="bg-white py-8 px-6 shadow-xl rounded-lg border border-gray-100">
          <Formik
            initialValues={initialValues}
            validationSchema={validationSchema}
            onSubmit={handleSubmit}
          >
            {({ isValid, dirty }) => (
              <Form className="space-y-6">
                {/* Email Field */}
                <div>
                  <label
                    htmlFor="email"
                    className="block text-sm font-medium text-gray-700 mb-1"
                  >
                    Email Address
                  </label>
                  <Field
                    id="email"
                    name="email"
                    type="email"
                    className="w-full px-3 py-2 border border-gray-300 rounded-lg focus:outline-none focus:ring-2 focus:ring-blue-500 focus:border-transparent transition-colors"
                    placeholder="Enter your email address"
                  />
                  <ErrorMessage
                    name="email"
                    component="div"
                    className="mt-1 text-sm text-red-600"
                  />
                </div>

                {/* Password Field */}
                <div>
                  <label
                    htmlFor="password"
                    className="block text-sm font-medium text-gray-700 mb-1"
                  >
                    Password
                  </label>
                  <Field
                    id="password"
                    name="password"
                    type="password"
                    className="w-full px-3 py-2 border border-gray-300 rounded-lg focus:outline-none focus:ring-2 focus:ring-blue-500 focus:border-transparent transition-colors"
                    placeholder="Enter your password"
                  />
                  <ErrorMessage
                    name="password"
                    component="div"
                    className="mt-1 text-sm text-red-600"
                  />
                </div>

                {/* Status Message */}
                {submitStatus.type && (
                  <div
                    className={`p-4 rounded-lg ${
                      submitStatus.type === "success"
                        ? "bg-green-50 border border-green-200 text-green-800"
                        : submitStatus.type === "verification"
                        ? "bg-yellow-50 border border-yellow-200 text-yellow-800"
                        : "bg-red-50 border border-red-200 text-red-800"
                    }`}
                  >
                    <div className="flex items-start">
                      <div
                        className={`w-2 h-2 rounded-full mr-2 mt-2 flex-shrink-0 ${
                          submitStatus.type === "success"
                            ? "bg-green-500"
                            : submitStatus.type === "verification"
                            ? "bg-yellow-500"
                            : "bg-red-500"
                        }`}
                      ></div>
                      <div className="flex-1">
                        <p className="text-sm font-medium">
                          {submitStatus.message}
                        </p>
                        {submitStatus.type === "verification" && (
                          <button
                            type="button"
                            onClick={handleResendVerification}
                            disabled={isResendingVerification}
                            className="mt-2 text-sm font-medium text-blue-600 hover:text-blue-500 underline disabled:opacity-50"
                          >
                            {isResendingVerification
                              ? "Sending..."
                              : "Resend verification email"}
                          </button>
                        )}
                      </div>
                    </div>
                  </div>
                )}

                {/* Submit Button */}
                <button
                  type="submit"
                  disabled={!isValid || !dirty || isSubmitting}
                  className={`w-full py-3 px-4 rounded-lg font-semibold text-white transition-all duration-200 ${
                    !isValid || !dirty || isSubmitting
                      ? "bg-gray-400 cursor-not-allowed"
                      : "bg-blue-600 hover:bg-blue-700 focus:outline-none focus:ring-2 focus:ring-blue-500 focus:ring-offset-2 transform hover:-translate-y-0.5 shadow-lg hover:shadow-xl"
                  }`}
                >
                  {isSubmitting ? (
                    <div className="flex items-center justify-center">
                      <div className="w-5 h-5 border-2 border-white border-t-transparent rounded-full animate-spin mr-2"></div>
                      Signing In...
                    </div>
                  ) : (
                    "Sign In"
                  )}
                </button>
              </Form>
            )}
          </Formik>

          {/* Register Link */}
          <div className="mt-6 text-center">
            <p className="text-sm text-gray-600">
              Don't have an account?{" "}
              <Link
                to="/register"
                className="font-medium text-blue-600 hover:text-blue-500 transition-colors"
              >
                Create one here
              </Link>
            </p>
          </div>
        </div>

        {/* Security Notice */}
        <div className="text-center">
          <p className="text-xs text-gray-500">
            Your login is secured with industry-standard encryption. Having
            trouble? Contact our support team.
          </p>
        </div>
      </div>
    </div>
  );
};

export default Login;<|MERGE_RESOLUTION|>--- conflicted
+++ resolved
@@ -1,15 +1,7 @@
 import React, { useState } from "react";
 import { Formik, Form, Field, ErrorMessage } from "formik";
 import * as Yup from "yup";
-import {
-  loginPatient,
-<<<<<<< HEAD
-  resendVerification
-=======
-  resendVerification,
-  type LoginData,
->>>>>>> 9c5a7408
-} from "../../services/api";
+import { loginPatient, resendVerification } from "../../services/api";
 import { Link } from "react-router-dom";
 
 // Validation schema
