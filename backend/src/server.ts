import mongoose from "mongoose";
import dotenv from "dotenv";
<<<<<<< HEAD
import cors from "cors";
import authRoutes from "./routes/authRoutes.js";
import doctorRoutes from "./routes/doctor.routes.js";
=======
import app from './app.js';

>>>>>>> 67889443
dotenv.config();

const PORT = process.env.PORT || 5000;
const MONGO_URI = process.env.MONGO_URI || "mongodb://localhost:27017/meditrack";

// Connect to MongoDB
mongoose
  .connect(MONGO_URI)
  .then(() => console.log("MongoDB connected"))
  .catch((err) => console.error("MongoDB connection error:", err));

<<<<<<< HEAD
// Routes
app.use("/api/auth", authRoutes);
app.use("/api/doctors", doctorRoutes); 

// Basic API endpoint
app.get("/api/health", (_req, res) => {
  res.json({ status: "ok", message: "Backend is running!" });
});

// 404 handler
app.use("*", (_req, res) => {
  res.status(404).json({
    success: false,
    message: "Route not found",
  });
});

// Global error handler
app.use(
  (
    err: any,
    _req: express.Request,
    res: express.Response,
    _next: express.NextFunction
  ) => {
    console.error("Global error:", err);
    res.status(500).json({
      success: false,
      message: "Internal server error",
    });
  }
);

=======
>>>>>>> 67889443
app.listen(PORT, () => {
  console.log(`🚀 Server running on port ${PORT}`);
  console.log(`📧 Make sure to configure your email settings in .env`);
});<|MERGE_RESOLUTION|>--- conflicted
+++ resolved
@@ -1,13 +1,8 @@
 import mongoose from "mongoose";
 import dotenv from "dotenv";
-<<<<<<< HEAD
 import cors from "cors";
 import authRoutes from "./routes/authRoutes.js";
 import doctorRoutes from "./routes/doctor.routes.js";
-=======
-import app from './app.js';
-
->>>>>>> 67889443
 dotenv.config();
 
 const PORT = process.env.PORT || 5000;
@@ -19,7 +14,6 @@
   .then(() => console.log("MongoDB connected"))
   .catch((err) => console.error("MongoDB connection error:", err));
 
-<<<<<<< HEAD
 // Routes
 app.use("/api/auth", authRoutes);
 app.use("/api/doctors", doctorRoutes); 
@@ -53,8 +47,6 @@
   }
 );
 
-=======
->>>>>>> 67889443
 app.listen(PORT, () => {
   console.log(`🚀 Server running on port ${PORT}`);
   console.log(`📧 Make sure to configure your email settings in .env`);
