import { Schema, model, Document } from "mongoose";

export interface IAppointment extends Document {
  patientName: string;
  patientAddress: string;
  patientContact: string;
  doctorId: Schema.Types.ObjectId;
<<<<<<< HEAD
  doctorName?: string;
=======
>>>>>>> 6a0db9fd
  date: string;
  time: string;
  status: "booked" | "in_session" | "completed" | "cancelled";
  queueNumber: number;
  notes?: string;
  createdAt: Date;
  updatedAt: Date;
}

const appointmentSchema = new Schema<IAppointment>(
  {
<<<<<<< HEAD
    patientName: { type: String, required: true },
    patientAddress: { type: String, required: true },
    patientContact: { type: String, required: true },
    doctorId: { type: Schema.Types.ObjectId, ref: "Doctor", required: true },
    doctorName: { type: String },
=======
    patientId: { type: Schema.Types.ObjectId, ref: "User", required: true },
    doctorId: { type: Schema.Types.ObjectId, ref: "User", required: true },
>>>>>>> 6a0db9fd
    date: { type: String, required: true },
    time: { type: String, required: true },
    status: {
      type: String,
      enum: ["booked", "in_session", "completed", "cancelled"],
      default: "booked",
    },
    queueNumber: { type: Number, required: true },
    notes: { type: String },
  },
  {
    timestamps: true,
  }
);

export const Appointment = model<IAppointment>("Appointment", appointmentSchema);<|MERGE_RESOLUTION|>--- conflicted
+++ resolved
@@ -5,10 +5,9 @@
   patientAddress: string;
   patientContact: string;
   doctorId: Schema.Types.ObjectId;
-<<<<<<< HEAD
+  date: string;
+  time: string;
   doctorName?: string;
-=======
->>>>>>> 6a0db9fd
   date: string;
   time: string;
   status: "booked" | "in_session" | "completed" | "cancelled";
@@ -20,16 +19,8 @@
 
 const appointmentSchema = new Schema<IAppointment>(
   {
-<<<<<<< HEAD
-    patientName: { type: String, required: true },
-    patientAddress: { type: String, required: true },
-    patientContact: { type: String, required: true },
-    doctorId: { type: Schema.Types.ObjectId, ref: "Doctor", required: true },
-    doctorName: { type: String },
-=======
     patientId: { type: Schema.Types.ObjectId, ref: "User", required: true },
     doctorId: { type: Schema.Types.ObjectId, ref: "User", required: true },
->>>>>>> 6a0db9fd
     date: { type: String, required: true },
     time: { type: String, required: true },
     status: {
@@ -45,4 +36,7 @@
   }
 );
 
-export const Appointment = model<IAppointment>("Appointment", appointmentSchema);+export const Appointment = model<IAppointment>(
+  "Appointment",
+  appointmentSchema
+);