--- conflicted
+++ resolved
@@ -5,19 +5,8 @@
 // Create new appointment (with conflict checking)
 export const createAppointment = async (req: Request, res: Response) => {
   try {
-    const {
-      patientName,
-      patientAddress,
-      patientContact,
-      doctorId,
-      doctorName,
-      date,
-      time,
-      notes,
-    } = req.body;
+    const { patientId, doctorId, date, time, queueNumber, notes } = req.body;
 
-<<<<<<< HEAD
-=======
     // Verify that the doctorId is actually a doctor
     const doctor = await User.findOne({ _id: doctorId, userType: "doctor" });
     if (!doctor) {
@@ -36,7 +25,6 @@
       });
     }
 
->>>>>>> 6a0db9fd
     // Check if doctor already has an appointment at this date & time
     const existingDoctor = await Appointment.findOne({ doctorId, date, time });
     if (existingDoctor) {
@@ -46,17 +34,6 @@
       });
     }
 
-<<<<<<< HEAD
-    // Find the max queueNumber for this doctor on this date
-    const lastAppointment = await Appointment.findOne({ doctorId, date }).sort({ queueNumber: -1 });
-    const queueNumber = lastAppointment ? lastAppointment.queueNumber + 1 : 1;
-
-    // Save new appointment
-    const appointment = await Appointment.create({
-      patientName,
-      patientAddress,
-      patientContact,
-=======
     // Check if patient already has appointment at same time
     const existingPatient = await Appointment.findOne({
       patientId,
@@ -73,7 +50,6 @@
     // Save new appointment
     const appointment = new Appointment({
       patientId,
->>>>>>> 6a0db9fd
       doctorId,
       doctorName,
       date,
@@ -100,10 +76,6 @@
 export const getAppointments = async (req: Request, res: Response) => {
   try {
     const appointments = await Appointment.find()
-<<<<<<< HEAD
-      //.populate("patientId", "name email")
-      .populate("doctorId", "name specialization");
-=======
       .populate({
         path: "patientId",
         select: "name email userType",
@@ -114,7 +86,6 @@
         select: "name fullName specialization userType",
         match: { userType: "doctor" },
       });
->>>>>>> 6a0db9fd
 
     return res.status(200).json(appointments);
   } catch (error) {
@@ -128,10 +99,6 @@
 export const getAppointmentById = async (req: Request, res: Response) => {
   try {
     const appointment = await Appointment.findById(req.params.id)
-<<<<<<< HEAD
-      //.populate("patientId", "name email")
-      .populate("doctorId", "name specialization");
-=======
       .populate({
         path: "patientId",
         select: "name email userType",
@@ -142,7 +109,6 @@
         select: "name fullName specialization userType",
         match: { userType: "doctor" },
       });
->>>>>>> 6a0db9fd
 
     if (!appointment) {
       return res.status(404).json({ message: "Appointment not found" });
