--- conflicted
+++ resolved
@@ -25,20 +25,9 @@
       });
     }
 
-<<<<<<< HEAD
-    // Check if patient already has appointment at same time
-    const existingPatient = await Appointment.findOne({ patientId, date, time });
-    if (existingPatient) {
-      return res.status(400).json({
-        success: false,
-        message: "Patient already has another appointment at this time.",
-      });
-    }
-=======
     // Find the max queueNumber for this doctor on this date
     const lastAppointment = await Appointment.findOne({ doctorId, date }).sort({ queueNumber: -1 });
     const queueNumber = lastAppointment ? lastAppointment.queueNumber + 1 : 1;
->>>>>>> d5cbc139
 
     // Save new appointment
     const appointment = await Appointment.create({
@@ -69,11 +58,7 @@
 };
 
 // Get all appointments
-<<<<<<< HEAD
-export const getAppointments = async (_req: Request, res: Response) => {
-=======
 export const getAppointments = async (req: Request, res: Response) => {
->>>>>>> d5cbc139
   try {
     const appointments = await Appointment.find()
       /*.populate({
