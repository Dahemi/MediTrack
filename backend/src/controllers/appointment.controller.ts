--- conflicted
+++ resolved
@@ -51,7 +51,6 @@
       });
     }
 
-<<<<<<< HEAD
     // Check if patient already has appointment at same time
     const existingPatient = await Appointment.findOne({ patientId, date, time });
     if (existingPatient) {
@@ -63,8 +62,6 @@
 
     // Find the max queueNumber for this doctor on this date
     const lastAppointment = await Appointment.findOne({ doctorId, date }).sort({ queueNumber: -1 });
-    const queueNumber = lastAppointment ? lastAppointment.queueNumber + 1 : 1;
-=======
     // Get doctor availability for the date
     const doctor = await User.findById(doctorId);
     if (!doctor) {
@@ -81,7 +78,6 @@
       return res.status(400).json({ success: false, message: "Invalid booking time" });
     }
     const queueNumber = slotIndex + 1;
->>>>>>> 95d6e159
 
     // Save new appointment
     const appointment = await Appointment.create({
@@ -223,7 +219,6 @@
   }
 };
 
-<<<<<<< HEAD
 // Cancel appointment with required reason
 export const cancelAppointment = async (req: Request, res: Response) => {
   try {
@@ -406,7 +401,8 @@
       message: "Error fetching appointments",
       error: error.message
     });
-=======
+  }
+};
 export const getDoctorAppointmentsByDate = async (req: Request, res: Response) => {
   try {
     const { doctorId, date } = req.params;
@@ -418,6 +414,5 @@
     res.json({ success: true, appointments });
   } catch (error) {
     res.status(500).json({ success: false, message: "Error fetching appointments", error });
->>>>>>> 95d6e159
   }
 };