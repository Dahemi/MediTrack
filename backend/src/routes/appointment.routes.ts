import express, { Router } from "express";
import {
  createAppointment,
  getAppointments,
  getAppointmentById,
  updateAppointment,
  deleteAppointment,
<<<<<<< HEAD
  cancelAppointment,
  rescheduleAppointment,
  getAppointmentsByPatient,
=======
  getDoctorAppointmentsByDate,
>>>>>>> 95d6e159
} from "../controllers/appointment.controller.js";
const router: Router = express.Router();
// Get appointments for a specific doctor on a specific date
router.get("/doctor/:doctorId/date/:date", getDoctorAppointmentsByDate);
// Create new appointment
router.post("/", createAppointment);
// Get all appointments
router.get("/", getAppointments);
// Get appointment by ID
router.get("/:id", getAppointmentById);
// Update appointment
router.put("/:id", updateAppointment);
// Delete appointment
router.delete("/:id", deleteAppointment);
// Cancel appointment
router.post('/:id/cancel', cancelAppointment);
// Reschedule appointment
router.post('/:id/reschedule', rescheduleAppointment);
// Get appointments by patient ID
router.get("/patient/:patientId", getAppointmentsByPatient);


export default router;<|MERGE_RESOLUTION|>--- conflicted
+++ resolved
@@ -5,13 +5,10 @@
   getAppointmentById,
   updateAppointment,
   deleteAppointment,
-<<<<<<< HEAD
   cancelAppointment,
   rescheduleAppointment,
   getAppointmentsByPatient,
-=======
   getDoctorAppointmentsByDate,
->>>>>>> 95d6e159
 } from "../controllers/appointment.controller.js";
 const router: Router = express.Router();
 // Get appointments for a specific doctor on a specific date
